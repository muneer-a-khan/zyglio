"use client";

import { useState, useEffect, useCallback } from "react";
import { Card, CardContent } from "@/components/ui/card";
import { Button } from "@/components/ui/button";
import { Tabs, TabsContent, TabsList, TabsTrigger } from "@/components/ui/tabs";
import { ChevronLeft, ChevronRight } from "lucide-react";
import Link from "next/link";
import { useRouter } from "next/navigation";
import { useSession } from "next-auth/react";
import { toast } from "sonner";
import TaskDefinitionForm from "@/components/TaskDefinitionForm";
import MediaUploader from "@/components/MediaUploader";
import VoiceRecorder from "@/components/VoiceRecorder";
import TranscriptEditor from "@/components/TranscriptEditor";
import FlowchartViewer from "@/components/FlowchartViewer";
import YamlGenerator from "@/components/YamlGenerator";
import InteractiveSimulationBuilder from "@/components/InteractiveSimulationBuilder";
import VoiceInterview from "@/components/voice-interview";
import { procedureService, TaskDefinition, Step, MediaItem, SimulationSettings } from "@/lib/ProcedureService";
import { v4 as uuidv4 } from 'uuid';
import { generateYamlFromSteps as generateYamlFromStepsViaAPI } from "@/lib/deepseek";
<<<<<<< HEAD
import { UserSyncButton } from "@/components/user-sync-button";
=======
import { generateObjectsFromYaml, generateScenariosFromYaml, generateTriggersFromYaml } from "@/lib/deepseek";

// Import our migrated components for simulation
import { ObjectDefinitionPanel } from '@/components/objects/object-definition-panel';
import { ObjectLibrary } from '@/components/objects/object-library';
import { ScenarioFlowBuilder } from '@/components/scenarios/scenario-flow-builder';
import { TriggerLogicEditor } from '@/components/scenarios/trigger-logic-editor';
import { PreviewMode } from '@/components/scenarios/preview-mode';
import { AIEnhancementPanel } from '@/components/ai/ai-enhancement-panel';
import MediaUpload from '@/components/media/media-upload';
import MediaLibrary from '@/components/media/media-library';

// Import types
import { 
  SmartObject, 
  ScenarioStep, 
  Trigger, 
  ObjectInteraction 
} from '@/types/unified';
import { MediaFile } from '@/lib/storage-service';
import { Badge } from "@/components/ui/badge";
import { CardHeader, CardTitle } from "@/components/ui/card";
>>>>>>> 9db33bc9

export default function CreateProcedure() {
  const { data: session, status } = useSession();
  const router = useRouter();
  const [activeTab, setActiveTab] = useState("task");
  const [taskDefinition, setTaskDefinition] = useState<TaskDefinition | null>(
    null
  );
  const [transcript, setTranscript] = useState("");
  const [steps, setSteps] = useState<Step[]>([]);
  const [mediaItems, setMediaItems] = useState<MediaItem[]>([]);
  const [yamlContent, setYamlContent] = useState("");
  const [flowchartContent, setFlowchartContent] = useState("");
  const [simulationSettings, setSimulationSettings] = useState<SimulationSettings | null>(null);
  const [loading, setLoading] = useState(false);
  const [isGeneratingYaml, setIsGeneratingYaml] = useState(false);
  const [interviewSessionId, setInterviewSessionId] = useState<string | null>(null);
  const [interviewConversation, setInterviewConversation] = useState<Array<{role: 'ai'|'user', content: string}>>([]);
  const [showTranscriptEditor, setShowTranscriptEditor] = useState(false);

<<<<<<< HEAD
  // Redirect to sign-in if not authenticated (but wait for loading to complete)
=======
  // Simulation state (matching demo page structure)
  const [objects, setObjects] = useState<SmartObject[]>([]);
  const [scenarioSteps, setScenarioSteps] = useState<ScenarioStep[]>([]);
  const [triggers, setTriggers] = useState<Trigger[]>([]);
  const [selectedObjects, setSelectedObjects] = useState<string[]>([]);
  const [mediaFiles, setMediaFiles] = useState<MediaFile[]>([]);
  const [simulationActiveTab, setSimulationActiveTab] = useState('objects');

  // Auto-generation loading states
  const [isGeneratingObjects, setIsGeneratingObjects] = useState(false);
  const [isGeneratingScenarios, setIsGeneratingScenarios] = useState(false);
  const [isGeneratingTriggers, setIsGeneratingTriggers] = useState(false);

  // Demo context IDs
  const demoTaskId = 'demo-task-001';
  const demoProcedureId = 'demo-procedure-001';
  const demoScenarioId = 'demo-scenario-001';

  // Redirect to sign-in if not authenticated
>>>>>>> 9db33bc9
  useEffect(() => {
    if (status === "unauthenticated") {
      router.push("/auth/signin");
    }
  }, [status, router]);

  // Clear any existing procedure ID when the create page loads
  useEffect(() => {
    // Only clear if authenticated
    if (status === "authenticated") {
      // This ensures we're starting fresh when creating a new procedure
      procedureService.clearCurrentProcedure();
      setLoading(false);
    }
  }, [status]);



  const handleTaskSubmit = async (taskData: TaskDefinition) => {
    try {
      setTaskDefinition(taskData);
      
      // Save task definition to database
      await procedureService.createProcedure(taskData);
      
      toast.success("Task definition saved successfully!");
      handleNextTab();
    } catch (error) {
      console.error("Error saving task definition:", error, JSON.stringify(error));
      
      // Check if this is a Row Level Security error
      if (error instanceof Error && error.message.includes('new row violates row-level security policy')) {
        toast.error('Cannot create procedure due to permission restrictions. Please sign in to continue.');
      } else {
        toast.error(`Failed to save task definition: ${error instanceof Error ? error.message : 'Unknown error'}`);
      }
    }
  };

  const handleTranscriptChange = async (text: string) => {
    try {
      // Only save if we have a task ID and non-empty transcript
      if (!procedureService.getCurrentTaskId()) {
        console.log('No task ID available for saving transcript');
        return;
      }

      if (!text.trim()) {
        console.log('Empty transcript, skipping save');
        return;
      }

      setTranscript(text);
      
      // Save transcript to database
      await procedureService.saveTranscript(text);
    } catch (error) {
      console.error("Error saving transcript:", error);
      toast.error("Failed to save transcript. Please try again.");
    }
  };
  
  const handleStepsChange = async (newSteps: Step[]) => {
    setSteps(newSteps);
    
    // Save steps to database
    const currentProcedureId = procedureService.getCurrentProcedureId();
    if (currentProcedureId) {
      await procedureService.saveSteps(currentProcedureId, newSteps);
    }
  };
  
  const handleMediaItemsChange = async (newMediaItems: MediaItem[]) => {
    setMediaItems(newMediaItems);
    
    try {
      // Save media items to database
      await procedureService.saveMediaItems(newMediaItems);
    } catch (error) {
      console.error("Error saving media items:", error);
    }
  };
  
  const handleYamlGenerated = useCallback(async (yaml: string) => {
    setYamlContent(yaml);
    try {
      // Save YAML content to database
      await procedureService.saveYamlContent(yaml);
    } catch (error) {
      console.error("Error saving YAML content:", error);
      toast.error("Failed to save YAML content.");
    }
  }, []);
  
  const handleFlowchartChange = async (content: string) => {
    setFlowchartContent(content);
    
    try {
      // Save flowchart content to database
      await procedureService.saveFlowchart(content);
    } catch (error) {
      console.error("Error saving flowchart:", error);
    }
  };

  const handleSimulationSettingsChange = async (settings: SimulationSettings) => {
    setSimulationSettings(settings);
    try {
      // Convert timeLimit to string for ProcedureService
      const mappedSettings = {
        ...settings,
        timeLimit: String(settings.timeLimit)
      };
      await procedureService.saveSimulationSettings(mappedSettings);
    } catch (error) {
      console.error("Error saving simulation settings:", error);
    }
  };

  // Simulation handlers (matching demo page structure)
  const handleAddObject = (object: SmartObject) => {
    setObjects(prev => [...prev, object]);
  };

  const handleUpdateObject = (id: string, updatedObject: Partial<SmartObject>) => {
    setObjects(prev => prev.map(obj => obj.id === id ? { ...obj, ...updatedObject } : obj));
  };

  const handleDeleteObject = (id: string) => {
    setObjects(prev => prev.filter(obj => obj.id !== id));
    // Remove object from scenario steps
    setScenarioSteps(prev => prev.map(step => ({
      ...step,
      requiredObjects: step.requiredObjects.filter(objId => objId !== id)
    })));
    // Remove related triggers
    setTriggers(prev => prev.filter(trigger => trigger.objectId !== id));
  };

  const handleSelectObjects = (objectIds: string[]) => {
    setSelectedObjects(objectIds);
  };

  // Single object selection handler for ObjectLibrary
  const handleSelectObject = (objectId: string) => {
    setSelectedObjects(prev => 
      prev.includes(objectId) 
        ? prev.filter(id => id !== objectId) 
        : [...prev, objectId]
    );
  };

  // Scenario step handlers
  const handleAddStep = (step: ScenarioStep) => {
    setScenarioSteps(prev => [...prev, step]);
  };

  const handleUpdateStep = (id: string, updatedStep: Partial<ScenarioStep>) => {
    setScenarioSteps(prev => prev.map(step => step.id === id ? { ...step, ...updatedStep } : step));
  };

  const handleDeleteStep = (id: string) => {
    setScenarioSteps(prev => prev.filter(step => step.id !== id));
  };

  // Trigger handlers
  const handleAddTrigger = (trigger: Trigger) => {
    setTriggers(prev => [...prev, trigger]);
  };

  const handleUpdateTrigger = (id: string, updatedTrigger: Partial<Trigger>) => {
    setTriggers(prev => prev.map(trigger => trigger.id === id ? { ...trigger, ...updatedTrigger } : trigger));
  };

  const handleDeleteTrigger = (id: string) => {
    setTriggers(prev => prev.filter(trigger => trigger.id !== id));
  };

  // Object interaction handler
  const handleObjectInteraction = (interaction: ObjectInteraction) => {
    console.log('Object interaction:', interaction);
    // In production, this would update analytics, trigger events, etc.
  };

  // AI enhancement handler
  const handleApplyEnhancements = (enhancements: {
    objects?: SmartObject[];
    steps?: ScenarioStep[];
    triggers?: Trigger[];
  }) => {
    if (enhancements.objects) {
      setObjects(enhancements.objects);
    }
    if (enhancements.steps) {
      setScenarioSteps(enhancements.steps);
    }
    if (enhancements.triggers) {
      setTriggers(enhancements.triggers);
    }
  };

  // Media handlers
  const handleMediaUpload = (uploadedFiles: MediaFile[]) => {
    setMediaFiles(prev => [...uploadedFiles, ...prev]);
  };

  const handleMediaDelete = (file: MediaFile) => {
    setMediaFiles(prev => prev.filter(f => f.id !== file.id));
  };

  const handleBulkMediaDelete = (filesToDelete: MediaFile[]) => {
    const deleteIds = new Set(filesToDelete.map(f => f.id));
    setMediaFiles(prev => prev.filter(f => !deleteIds.has(f.id)));
  };

  // Auto-generation handlers
  const handleGenerateObjectsFromYaml = async () => {
    if (!yamlContent) {
      toast.error("No YAML content available. Please generate YAML first.");
      return;
    }

    setIsGeneratingObjects(true);
    try {
      const generatedObjects = await generateObjectsFromYaml(yamlContent, taskDefinition?.name);
      
      if (generatedObjects.length > 0) {
        // Add generated objects to existing objects
        const newObjects = generatedObjects.map(obj => ({
          ...obj,
          id: obj.id || uuidv4(), // Ensure each object has a unique ID
          position: obj.position || { x: Math.random() * 400, y: Math.random() * 300, z: 0 }
        }));
        
        setObjects(prev => [...prev, ...newObjects]);
        toast.success(`Generated ${newObjects.length} objects from YAML!`);
      } else {
        toast.warning("No objects were generated. Please check your YAML content.");
      }
    } catch (error) {
      console.error("Error generating objects from YAML:", error);
      toast.error("Failed to generate objects from YAML. Please try again.");
    } finally {
      setIsGeneratingObjects(false);
    }
  };

  const handleGenerateScenariosFromYaml = async () => {
    if (!yamlContent) {
      toast.error("No YAML content available. Please generate YAML first.");
      return;
    }

    setIsGeneratingScenarios(true);
    try {
      const generatedScenarios = await generateScenariosFromYaml(yamlContent, objects);
      
      if (generatedScenarios.length > 0) {
        // Add generated scenarios to existing scenarios
        const newScenarios = generatedScenarios.map(scenario => ({
          ...scenario,
          id: scenario.id || uuidv4(), // Ensure each scenario has a unique ID
          requiredObjects: scenario.requiredObjects || [],
          optionalObjects: scenario.optionalObjects || [],
          hints: scenario.hints || [],
          successCriteria: scenario.successCriteria || [],
          nextSteps: scenario.nextSteps || []
        }));
        
        setScenarioSteps(prev => [...prev, ...newScenarios]);
        toast.success(`Generated ${newScenarios.length} scenarios from YAML!`);
      } else {
        toast.warning("No scenarios were generated. Please check your YAML content.");
      }
    } catch (error) {
      console.error("Error generating scenarios from YAML:", error);
      toast.error("Failed to generate scenarios from YAML. Please try again.");
    } finally {
      setIsGeneratingScenarios(false);
    }
  };

  const handleGenerateTriggersFromYaml = async () => {
    if (!yamlContent) {
      toast.error("No YAML content available. Please generate YAML first.");
      return;
    }

    setIsGeneratingTriggers(true);
    try {
      const generatedTriggers = await generateTriggersFromYaml(yamlContent, objects, scenarioSteps);
      
      if (generatedTriggers.length > 0) {
        // Add generated triggers to existing triggers
        const newTriggers = generatedTriggers.map(trigger => ({
          ...trigger,
          id: trigger.id || uuidv4(), // Ensure each trigger has a unique ID
          condition: trigger.condition || { type: 'state_change', parameters: {} },
          actions: trigger.actions || [],
          isActive: trigger.isActive !== undefined ? trigger.isActive : true,
          priority: trigger.priority || 1,
          cooldown: trigger.cooldown || 5000
        }));
        
        setTriggers(prev => [...prev, ...newTriggers]);
        toast.success(`Generated ${newTriggers.length} triggers from YAML!`);
      } else {
        toast.warning("No triggers were generated. Please check your YAML content.");
      }
    } catch (error) {
      console.error("Error generating triggers from YAML:", error);
      toast.error("Failed to generate triggers from YAML. Please try again.");
    } finally {
      setIsGeneratingTriggers(false);
    }
  };

  const handleTabChange = async (value: string) => {
    // Save current tab's data before changing
    try {
      if (activeTab === "interview" && transcript) {
        await procedureService.saveTranscript(transcript);
      } else if (activeTab === "yaml" && yamlContent) {
        await procedureService.saveYaml(yamlContent);
      } else if (activeTab === "flowchart" && flowchartContent) {
        await procedureService.saveFlowchart(flowchartContent);
      }
      
      // If changing to YAML tab and we have steps but no YAML content, generate it
      if (value === "yaml" && steps.length > 0 && !yamlContent && taskDefinition?.name) {
        setIsGeneratingYaml(true);
        try {
          const generatedYaml = await generateYamlFromStepsViaAPI(steps, taskDefinition.name);
          if (generatedYaml) {
            setYamlContent(generatedYaml);
            await procedureService.saveYamlContent(generatedYaml);
          }
        } catch (error) {
          console.error("Error auto-generating YAML:", error);
        } finally {
          setIsGeneratingYaml(false);
        }
      }
    } catch (error) {
      console.error("Error saving data before tab change:", error);
    }
    
    setActiveTab(value);
  };

  const handleNextTab = () => {
    if (activeTab === "task") handleTabChange("media");
    else if (activeTab === "media") handleTabChange("interview");
    else if (activeTab === "interview") handleTabChange("yaml");
    else if (activeTab === "yaml") handleTabChange("flowchart");
    else if (activeTab === "flowchart") handleTabChange("simulation");
  };

  const handlePreviousTab = () => {
    if (activeTab === "media") handleTabChange("task");
    else if (activeTab === "interview") handleTabChange("media");
    else if (activeTab === "yaml") handleTabChange("interview");
    else if (activeTab === "flowchart") handleTabChange("yaml");
    else if (activeTab === "simulation") handleTabChange("flowchart");
  };
  
  const handleRegenerateYamlFromStepsViaApi = useCallback(async (currentSteps: Step[], currentProcedureName: string | undefined): Promise<string | null> => {
    if (!currentProcedureName) {
      toast.error("Procedure name is not defined. Cannot generate YAML.");
      return null;
    }
    if (currentSteps.length === 0) {
      toast.info("No steps available to generate YAML.");
      return "";
    }

    setIsGeneratingYaml(true);
    let newYaml = null;
    try {
      newYaml = await generateYamlFromStepsViaAPI(currentSteps, currentProcedureName);
      if (newYaml) {
        setYamlContent(newYaml);
        await procedureService.saveYamlContent(newYaml);
      } else {
        toast.error("Failed to generate YAML from steps. The API returned no content.");
      }
    } catch (error) {
      console.error("Error regenerating YAML from steps via API:", error);
      toast.error(`Failed to regenerate YAML: ${error instanceof Error ? error.message : "Unknown API error"}`);
      newYaml = null;
    } finally {
      setIsGeneratingYaml(false);
    }
    return newYaml;
  }, [generateYamlFromStepsViaAPI]);

  const handlePublish = async () => {
    try {
      const success = await procedureService.publishProcedure();
      
      if (success) {
        toast.success("Procedure published successfully!");
        // Could redirect to the procedures list page here
      } else {
        toast.error("Failed to publish procedure");
      }
    } catch (error) {
      console.error("Error publishing procedure:", error);
      toast.error("Failed to publish procedure");
    }
  };

  const handleInterviewComplete = (conversationHistory: Array<{role: 'ai'|'user', content: string}>) => {
    setInterviewConversation(conversationHistory);
    
    // Extract all user responses to create a comprehensive transcript
    const userResponses = conversationHistory
      .filter(entry => entry.role === 'user')
      .map(entry => entry.content)
      .join('\n\n');
    
    // Get all AI questions for context
    const aiQuestions = conversationHistory
      .filter(entry => entry.role === 'ai')
      .map(entry => entry.content);
    
    // Create a formatted transcript with questions and answers
    let formattedTranscript = '';
    for (let i = 0; i < aiQuestions.length; i++) {
      formattedTranscript += `Q: ${aiQuestions[i]}\n\n`;
      
      // Match each question with the corresponding answer if available
      const userResponsesArray = conversationHistory.filter(entry => entry.role === 'user');
      if (i < userResponsesArray.length) {
        const userResponse = userResponsesArray[i]?.content || '';
        formattedTranscript += `A: ${userResponse}\n\n`;
      }
    }
    
    // Update the transcript
    handleTranscriptChange(formattedTranscript.trim() || userResponses);
    
    // Show the transcript editor
    setShowTranscriptEditor(true);
    toast.success("Interview completed! You can now edit the transcript and generate procedure steps.");
  };

  if (status === "loading" || loading) {
    return (
      <div className="min-h-screen flex items-center justify-center">
        <div className="text-center">
          <p className="text-lg">Loading...</p>
        </div>
      </div>
    );
  }

  if (status === "loading") {
    return (
      <div className="min-h-screen flex items-center justify-center">
        <div className="text-center">
          <p className="text-lg">Loading...</p>
        </div>
      </div>
    );
  }

  if (status === "unauthenticated") {
    return null; // Will redirect to sign-in page via useEffect
  }

  return (
    <div className="min-h-screen">
      <main className="container py-8">
        <div className="mb-8">
          <div className="flex items-center justify-between">
            <div>
              <h1 className="text-3xl font-bold mb-2">Create New Procedure</h1>
              <p className="text-gray-500">
                Document your procedure step by step using our voice-based platform.
              </p>
              {taskDefinition && (
                <p className="mt-2 font-medium text-blue-700">
                  {taskDefinition.name}
                </p>
              )}
            </div>
            <div className="flex flex-col gap-2">
              <UserSyncButton />
              <p className="text-xs text-gray-500 text-center">
                If you get user errors, try syncing
              </p>
            </div>
          </div>
        </div>

        <Tabs
          defaultValue="task"
          value={activeTab}
          onValueChange={handleTabChange}
        >
          <div className="mb-8">
            <TabsList className="grid w-full grid-cols-6">
              <TabsTrigger value="task">1. Define Task</TabsTrigger>
              <TabsTrigger value="media">2. Media</TabsTrigger>
              <TabsTrigger value="interview">3. Interview</TabsTrigger>
              <TabsTrigger value="yaml">4. YAML</TabsTrigger>
              <TabsTrigger value="flowchart">5. Flowchart</TabsTrigger>
              <TabsTrigger value="simulation">6. Simulation</TabsTrigger>
            </TabsList>
          </div>

          <TabsContent value="task">
            <Card>
              <CardContent className="pt-6">
                <TaskDefinitionForm 
                  onSubmit={handleTaskSubmit} 
                  initialData={taskDefinition}
                />
              </CardContent>
            </Card>
          </TabsContent>

          <TabsContent value="media">
            <Card>
              <CardContent className="pt-6">
                <MediaUploader 
                  mediaItems={mediaItems}
                  onChange={handleMediaItemsChange}
                />
              </CardContent>
            </Card>

            <div className="flex justify-between mt-6">
              <Button variant="outline" onClick={handlePreviousTab}>
                <ChevronLeft className="mr-2 h-4 w-4" /> Previous Step
              </Button>
              <Button
                onClick={handleNextTab}
                className="bg-blue-600 hover:bg-blue-700"
              >
                Next Step <ChevronRight className="ml-2 h-4 w-4" />
              </Button>
            </div>
          </TabsContent>

          <TabsContent value="interview">
            <div className="grid grid-cols-1 gap-6">
              {!showTranscriptEditor ? (
                <Card>
                  <CardContent className="pt-6">
                    <VoiceInterview
                      procedureId={procedureService.getCurrentProcedureId() || ""}
                      initialSessionId={interviewSessionId || undefined}
                      taskDefinition={{
                        title: taskDefinition?.name || "Procedure",
                        description: taskDefinition?.description
                      }}
                      onInterviewComplete={handleInterviewComplete}
                    />
                  </CardContent>
                </Card>
              ) : (
                <>
                  <Card>
                    <CardContent className="pt-6">
                      <h2 className="text-xl font-semibold mb-4">
                        Transcript Editor
                      </h2>
                      <TranscriptEditor
                        initialTranscript={transcript}
                        onTranscriptChange={handleTranscriptChange}
                        onStepsChange={handleStepsChange}
                        steps={steps}
                        onYamlGenerated={handleYamlGenerated}
                        procedureName={taskDefinition?.name || "Procedure"}
                        procedureId={procedureService.getCurrentProcedureId() || ""}
                        onSaveSteps={async (steps) => { await handleStepsChange(steps); return true; }}
                      />
                    </CardContent>
                  </Card>
                </>
              )}
            </div>

            <div className="flex justify-between mt-6">
              <Button variant="outline" onClick={handlePreviousTab}>
                <ChevronLeft className="mr-2 h-4 w-4" /> Previous Step
              </Button>
              <Button
                onClick={handleNextTab}
                className="bg-blue-600 hover:bg-blue-700"
              >
                {showTranscriptEditor ? "Next Step" : "Skip Interview"} <ChevronRight className="ml-2 h-4 w-4" />
              </Button>
            </div>
          </TabsContent>

          <TabsContent value="yaml">
            <Card>
              <CardContent className="pt-6">
                <YamlGenerator
                  steps={steps}
                  procedureName={taskDefinition?.name || "Sample Procedure"}
                  initialYaml={yamlContent}
                  onChange={handleYamlGenerated}
                  onRegenerateYaml={handleRegenerateYamlFromStepsViaApi}
                  isLoadingExternal={isGeneratingYaml}
                />
              </CardContent>
            </Card>

            <div className="flex justify-between mt-6">
              <Button variant="outline" onClick={handlePreviousTab}>
                <ChevronLeft className="mr-2 h-4 w-4" /> Previous Step
              </Button>
              <Button
                onClick={handleNextTab}
                className="bg-blue-600 hover:bg-blue-700"
              >
                Next Step <ChevronRight className="ml-2 h-4 w-4" />
              </Button>
            </div>
          </TabsContent>

          <TabsContent value="flowchart">
            <Card>
              <CardContent className="pt-6">
                <FlowchartViewer 
                  steps={yamlContent ? [yamlContent] : steps.map((step) => step.content)} 
                  onChange={handleFlowchartChange}
                />
              </CardContent>
            </Card>

            <div className="flex justify-between mt-6">
              <Button variant="outline" onClick={handlePreviousTab}>
                <ChevronLeft className="mr-2 h-4 w-4" /> Previous Step
              </Button>
              <Button
                onClick={handleNextTab}
                className="bg-blue-600 hover:bg-blue-700"
              >
                Next Step <ChevronRight className="ml-2 h-4 w-4" />
              </Button>
            </div>
          </TabsContent>

          <TabsContent value="simulation">
            <div className="bg-gray-50">
              {/* Header */}
              <div className="bg-white border-b border-gray-200 mb-6">
                <div className="max-w-7xl mx-auto px-4 sm:px-6 lg:px-8">
                  <div className="py-6">
                    <div className="flex items-center justify-between">
                      <div>
                        <h1 className="text-2xl font-bold text-gray-900">
                          Interactive Simulation Builder
                        </h1>
                        <p className="text-sm text-gray-600 mt-1">
                          Create intelligent, voice-enhanced training scenarios with smart objects
                        </p>
                      </div>
                      
                      <div className="flex items-center gap-4">
                        <Badge variant="outline" className="bg-green-50 border-green-200 text-green-800">
                          ✅ Ready
                        </Badge>
                        <Badge variant="outline" className="bg-blue-50 border-blue-200 text-blue-800">
                          {objects.length} Objects
                        </Badge>
                        <Badge variant="outline" className="bg-purple-50 border-purple-200 text-purple-800">
                          {scenarioSteps.length} Steps
                        </Badge>
                        <Badge variant="outline" className="bg-orange-50 border-orange-200 text-orange-800">
                          {triggers.length} Triggers
                        </Badge>
                      </div>
                    </div>
                  </div>
                </div>
              </div>

              {/* Main Content */}
              <div className="max-w-7xl mx-auto px-4 sm:px-6 lg:px-8 pb-6">
                <Tabs value={simulationActiveTab} onValueChange={setSimulationActiveTab} className="h-full">
                  <TabsList className="grid w-full grid-cols-7 mb-6">
                    <TabsTrigger value="objects" className="flex items-center gap-2">
                      🧪 Objects ({objects.length})
                    </TabsTrigger>
                    <TabsTrigger value="scenarios" className="flex items-center gap-2">
                      📋 Scenarios ({scenarioSteps.length})
                    </TabsTrigger>
                    <TabsTrigger value="triggers" className="flex items-center gap-2">
                      ⚡ Triggers ({triggers.length})
                    </TabsTrigger>
                    <TabsTrigger value="ai" className="flex items-center gap-2">
                      🤖 AI Studio
                    </TabsTrigger>
                    <TabsTrigger value="media" className="flex items-center gap-2">
                      📁 Media Library
                    </TabsTrigger>
                    <TabsTrigger value="preview" className="flex items-center gap-2">
                      ▶️ Preview
                    </TabsTrigger>
                    <TabsTrigger value="overview" className="flex items-center gap-2">
                      📊 Overview
                    </TabsTrigger>
                  </TabsList>

                  {/* Objects Tab */}
                  <TabsContent value="objects" className="space-y-6">
                    {/* AI Generation Section */}
                    <Card className="border-blue-200 bg-blue-50">
                      <CardHeader>
                        <CardTitle className="flex items-center gap-2 text-blue-800">
                          🤖 AI-Powered Object Generation
                        </CardTitle>
                      </CardHeader>
                      <CardContent>
                        <div className="space-y-4">
                          <p className="text-sm text-blue-700">
                            Generate smart objects automatically from your YAML procedure. AI will analyze your procedure and create relevant objects with states, behaviors, and signals.
                          </p>
                          <div className="flex items-center gap-4">
                            <Button
                              onClick={handleGenerateObjectsFromYaml}
                              disabled={!yamlContent || isGeneratingObjects}
                              className="bg-blue-600 hover:bg-blue-700"
                            >
                              {isGeneratingObjects ? (
                                <>
                                  <div className="mr-2 h-4 w-4 animate-spin rounded-full border-2 border-white border-t-transparent"></div>
                                  Generating Objects...
                                </>
                              ) : (
                                <>
                                  🧪 Generate Objects from YAML
                                </>
                              )}
                            </Button>
                            {yamlContent && (
                              <Badge variant="outline" className="bg-green-50 border-green-200 text-green-800">
                                ✅ YAML Available
                              </Badge>
                            )}
                          </div>
                          {!yamlContent && (
                            <p className="text-sm text-orange-600">
                              ⚠️ Generate YAML content first to enable AI object generation.
                            </p>
                          )}
                        </div>
                      </CardContent>
                    </Card>

                    <div className="grid grid-cols-1 lg:grid-cols-2 gap-6" style={{ minHeight: '600px' }}>
                      <Card className="h-full">
                        <CardHeader>
                          <CardTitle>Create Objects</CardTitle>
                        </CardHeader>
                        <CardContent className="h-full p-0">
                          <ObjectDefinitionPanel
                            onAddObject={handleAddObject}
                            objects={objects}
                            currentTaskId={demoTaskId}
                          />
                        </CardContent>
                      </Card>
                      
                      <Card className="h-full">
                        <CardHeader>
                          <CardTitle>Object Library</CardTitle>
                        </CardHeader>
                        <CardContent className="h-full p-0">
                          <ObjectLibrary
                            objects={objects}
                            onUpdateObject={handleUpdateObject}
                            onDeleteObject={handleDeleteObject}
                            onSelectObject={handleSelectObject}
                            selectedObjects={selectedObjects}
                          />
                        </CardContent>
                      </Card>
                    </div>
                  </TabsContent>

                  {/* Scenarios Tab */}
                  <TabsContent value="scenarios" style={{ minHeight: '600px' }}>
                    {/* AI Generation Section */}
                    <Card className="border-purple-200 bg-purple-50 mb-6">
                      <CardHeader>
                        <CardTitle className="flex items-center gap-2 text-purple-800">
                          🤖 AI-Powered Scenario Generation
                        </CardTitle>
                      </CardHeader>
                      <CardContent>
                        <div className="space-y-4">
                          <p className="text-sm text-purple-700">
                            Generate interactive scenario steps automatically from your YAML procedure. AI will create engaging, educational steps that follow your procedure flow.
                          </p>
                          <div className="flex items-center gap-4">
                            <Button
                              onClick={handleGenerateScenariosFromYaml}
                              disabled={!yamlContent || isGeneratingScenarios}
                              className="bg-purple-600 hover:bg-purple-700"
                            >
                              {isGeneratingScenarios ? (
                                <>
                                  <div className="mr-2 h-4 w-4 animate-spin rounded-full border-2 border-white border-t-transparent"></div>
                                  Generating Scenarios...
                                </>
                              ) : (
                                <>
                                  📋 Generate Scenarios from YAML
                                </>
                              )}
                            </Button>
                            {yamlContent && (
                              <Badge variant="outline" className="bg-green-50 border-green-200 text-green-800">
                                ✅ YAML Available
                              </Badge>
                            )}
                            {objects.length > 0 && (
                              <Badge variant="outline" className="bg-blue-50 border-blue-200 text-blue-800">
                                🧪 {objects.length} Objects Available
                              </Badge>
                            )}
                          </div>
                          {!yamlContent && (
                            <p className="text-sm text-orange-600">
                              ⚠️ Generate YAML content first to enable AI scenario generation.
                            </p>
                          )}
                        </div>
                      </CardContent>
                    </Card>

                    <Card className="h-full">
                      <CardHeader>
                        <CardTitle>Scenario Flow Builder</CardTitle>
                      </CardHeader>
                      <CardContent className="h-full p-0">
                        <ScenarioFlowBuilder
                          objects={objects}
                          scenarioSteps={scenarioSteps}
                          onAddStep={handleAddStep}
                          onUpdateStep={handleUpdateStep}
                          onDeleteStep={handleDeleteStep}
                          currentProcedureId={demoProcedureId}
                        />
                      </CardContent>
                    </Card>
                  </TabsContent>

                  {/* Triggers Tab */}
                  <TabsContent value="triggers" style={{ minHeight: '600px' }}>
                    {/* AI Generation Section */}
                    <Card className="border-orange-200 bg-orange-50 mb-6">
                      <CardHeader>
                        <CardTitle className="flex items-center gap-2 text-orange-800">
                          🤖 AI-Powered Trigger Generation
                        </CardTitle>
                      </CardHeader>
                      <CardContent>
                        <div className="space-y-4">
                          <p className="text-sm text-orange-700">
                            Generate intelligent triggers automatically from your YAML procedure. AI will create responsive triggers that enhance the simulation experience.
                          </p>
                          <div className="flex items-center gap-4">
                            <Button
                              onClick={handleGenerateTriggersFromYaml}
                              disabled={!yamlContent || isGeneratingTriggers}
                              className="bg-orange-600 hover:bg-orange-700"
                            >
                              {isGeneratingTriggers ? (
                                <>
                                  <div className="mr-2 h-4 w-4 animate-spin rounded-full border-2 border-white border-t-transparent"></div>
                                  Generating Triggers...
                                </>
                              ) : (
                                <>
                                  ⚡ Generate Triggers from YAML
                                </>
                              )}
                            </Button>
                            {yamlContent && (
                              <Badge variant="outline" className="bg-green-50 border-green-200 text-green-800">
                                ✅ YAML Available
                              </Badge>
                            )}
                            {objects.length > 0 && (
                              <Badge variant="outline" className="bg-blue-50 border-blue-200 text-blue-800">
                                🧪 {objects.length} Objects Available
                              </Badge>
                            )}
                            {scenarioSteps.length > 0 && (
                              <Badge variant="outline" className="bg-purple-50 border-purple-200 text-purple-800">
                                📋 {scenarioSteps.length} Scenarios Available
                              </Badge>
                            )}
                          </div>
                          {!yamlContent && (
                            <p className="text-sm text-orange-600">
                              ⚠️ Generate YAML content first to enable AI trigger generation.
                            </p>
                          )}
                        </div>
                      </CardContent>
                    </Card>

                    <Card className="h-full">
                      <CardHeader>
                        <CardTitle>Trigger Logic Editor</CardTitle>
                      </CardHeader>
                      <CardContent className="h-full p-0">
                        <TriggerLogicEditor
                          objects={objects}
                          triggers={triggers}
                          onAddTrigger={handleAddTrigger}
                          onUpdateTrigger={handleUpdateTrigger}
                          onDeleteTrigger={handleDeleteTrigger}
                          currentScenarioId={demoScenarioId}
                        />
                      </CardContent>
                    </Card>
                  </TabsContent>

                  {/* AI Enhancement Tab */}
                  <TabsContent value="ai" style={{ minHeight: '600px' }}>
                    <Card className="h-full">
                      <CardHeader>
                        <CardTitle>AI Enhancement Studio</CardTitle>
                      </CardHeader>
                      <CardContent className="h-full p-0">
                        <AIEnhancementPanel
                          objects={objects}
                          scenarioSteps={scenarioSteps}
                          triggers={triggers}
                          onApplyEnhancements={handleApplyEnhancements}
                        />
                      </CardContent>
                    </Card>
                  </TabsContent>

                  {/* Media Tab */}
                  <TabsContent value="media" className="space-y-6">
                    <div className="grid grid-cols-1 xl:grid-cols-2 gap-6">
                      <Card>
                        <CardHeader>
                          <CardTitle>Upload Media Files</CardTitle>
                        </CardHeader>
                        <CardContent>
                          <MediaUpload
                            userId="demo-user"
                            onUploadComplete={handleMediaUpload}
                            onUploadError={(error) => console.error('Upload error:', error)}
                            multiple={true}
                            options={{
                              maxSize: 100 * 1024 * 1024, // 100MB
                              extractMetadata: true,
                              allowedTypes: ['*']
                            }}
                          />
                        </CardContent>
                      </Card>
                      
                      <Card>
                        <CardHeader>
                          <CardTitle>Media Statistics</CardTitle>
                        </CardHeader>
                        <CardContent>
                          <div className="grid grid-cols-2 gap-4">
                            <div className="text-center">
                              <div className="text-2xl font-bold text-blue-600">{mediaFiles.length}</div>
                              <div className="text-sm text-gray-600">Total Files</div>
                            </div>
                            <div className="text-center">
                              <div className="text-2xl font-bold text-green-600">
                                {mediaFiles.filter(f => f.type.startsWith('audio/')).length}
                              </div>
                              <div className="text-sm text-gray-600">Audio Files</div>
                            </div>
                            <div className="text-center">
                              <div className="text-2xl font-bold text-purple-600">
                                {mediaFiles.filter(f => f.type.startsWith('image/')).length}
                              </div>
                              <div className="text-sm text-gray-600">Images</div>
                            </div>
                            <div className="text-center">
                              <div className="text-2xl font-bold text-orange-600">
                                {mediaFiles.filter(f => f.type.startsWith('video/')).length}
                              </div>
                              <div className="text-sm text-gray-600">Videos</div>
                            </div>
                          </div>
                        </CardContent>
                      </Card>
                    </div>
                    
                    <Card>
                      <CardHeader>
                        <CardTitle>Media Library</CardTitle>
                      </CardHeader>
                      <CardContent className="p-0">
                        <MediaLibrary
                          files={mediaFiles}
                          onFileDelete={handleMediaDelete}
                          onBulkDelete={handleBulkMediaDelete}
                          selectable={true}
                          multiSelect={true}
                        />
                      </CardContent>
                    </Card>
                  </TabsContent>

                  {/* Preview Tab */}
                  <TabsContent value="preview" style={{ minHeight: '600px' }}>
                    <Card className="h-full">
                      <CardHeader>
                        <CardTitle>Interactive Preview</CardTitle>
                      </CardHeader>
                      <CardContent className="h-full p-0">
                        <PreviewMode
                          objects={objects}
                          scenarioSteps={scenarioSteps}
                          triggers={triggers}
                          onObjectInteraction={handleObjectInteraction}
                        />
                      </CardContent>
                    </Card>
                  </TabsContent>

                  {/* Overview Tab */}
                  <TabsContent value="overview" className="space-y-6">
                    <div className="grid grid-cols-1 md:grid-cols-2 lg:grid-cols-3 gap-6">
                      {/* System Status */}
                      <Card>
                        <CardHeader>
                          <CardTitle className="text-lg">System Status</CardTitle>
                        </CardHeader>
                        <CardContent>
                          <div className="space-y-3">
                            <div className="flex items-center justify-between">
                              <span className="text-sm text-gray-600">Simulation Status</span>
                              <Badge variant="default" className="bg-green-600">Ready</Badge>
                            </div>
                            <div className="flex items-center justify-between">
                              <span className="text-sm text-gray-600">Voice Service</span>
                              <Badge variant="outline" className="text-green-600 border-green-600">Ready</Badge>
                            </div>
                            <div className="flex items-center justify-between">
                              <span className="text-sm text-gray-600">Components</span>
                              <Badge variant="outline">7/7 Available</Badge>
                            </div>
                          </div>
                        </CardContent>
                      </Card>

                      {/* Object Statistics */}
                      <Card>
                        <CardHeader>
                          <CardTitle className="text-lg">Object Statistics</CardTitle>
                        </CardHeader>
                        <CardContent>
                          <div className="space-y-3">
                            <div className="flex items-center justify-between">
                              <span className="text-sm text-gray-600">Total Objects</span>
                              <Badge variant="outline">{objects.length}</Badge>
                            </div>
                            <div className="flex items-center justify-between">
                              <span className="text-sm text-gray-600">With Behaviors</span>
                              <Badge variant="outline">
                                {objects.filter(obj => obj.behaviors.length > 0).length}
                              </Badge>
                            </div>
                            <div className="flex items-center justify-between">
                              <span className="text-sm text-gray-600">With Signals</span>
                              <Badge variant="outline">
                                {objects.filter(obj => obj.signals.length > 0).length}
                              </Badge>
                            </div>
                          </div>
                        </CardContent>
                      </Card>

                      {/* Scenario Statistics */}
                      <Card>
                        <CardHeader>
                          <CardTitle className="text-lg">Scenario Statistics</CardTitle>
                        </CardHeader>
                        <CardContent>
                          <div className="space-y-3">
                            <div className="flex items-center justify-between">
                              <span className="text-sm text-gray-600">Total Steps</span>
                              <Badge variant="outline">{scenarioSteps.length}</Badge>
                            </div>
                            <div className="flex items-center justify-between">
                              <span className="text-sm text-gray-600">Checkpoints</span>
                              <Badge variant="outline">
                                {scenarioSteps.filter(step => step.isCheckpoint).length}
                              </Badge>
                            </div>
                            <div className="flex items-center justify-between">
                              <span className="text-sm text-gray-600">Active Triggers</span>
                              <Badge variant="outline">
                                {triggers.filter(trigger => trigger.isActive).length}
                              </Badge>
                            </div>
                          </div>
                        </CardContent>
                      </Card>
                    </div>

                    {/* Feature Highlights */}
                    <Card>
                      <CardHeader>
                        <CardTitle className="text-lg">Simulation Features</CardTitle>
                      </CardHeader>
                      <CardContent>
                        <div className="grid grid-cols-1 md:grid-cols-2 gap-4">
                          <div className="space-y-2">
                            <h4 className="font-medium text-gray-900">✅ Available Features</h4>
                            <ul className="text-sm text-gray-600 space-y-1">
                              <li>• Smart object definition with states and behaviors</li>
                              <li>• Visual scenario flow building</li>
                              <li>• Interactive trigger logic system</li>
                              <li>• Real-time simulation preview</li>
                              <li>• Production-ready voice recording service</li>
                              <li>• Unified type system and validation</li>
                              <li>• Mobile-responsive design</li>
                            </ul>
                          </div>
                          <div className="space-y-2">
                            <h4 className="font-medium text-gray-900">🚀 Ready for Next Phase</h4>
                            <ul className="text-sm text-gray-600 space-y-1">
                              <li>• Database schema implementation</li>
                              <li>• Supabase authentication integration</li>
                              <li>• AI-powered content enhancement</li>
                              <li>• Advanced analytics and reporting</li>
                              <li>• Real-time collaboration features</li>
                              <li>• Performance optimization</li>
                              <li>• Production deployment</li>
                            </ul>
                          </div>
                        </div>
                      </CardContent>
                    </Card>

                    {/* Quick Actions */}
                    <Card>
                      <CardHeader>
                        <CardTitle className="text-lg">Quick Actions</CardTitle>
                      </CardHeader>
                      <CardContent>
                        <div className="flex flex-wrap gap-3">
                          <Button 
                            onClick={() => setSimulationActiveTab('objects')}
                            variant="outline"
                          >
                            Create Your First Object
                          </Button>
                          <Button 
                            onClick={() => setSimulationActiveTab('scenarios')}
                            variant="outline"
                            disabled={objects.length === 0}
                          >
                            Build a Scenario
                          </Button>
                          <Button 
                            onClick={() => setSimulationActiveTab('triggers')}
                            variant="outline"
                            disabled={objects.length === 0}
                          >
                            Add Triggers
                          </Button>
                          <Button 
                            onClick={() => setSimulationActiveTab('ai')}
                            variant="outline"
                            disabled={objects.length === 0 || scenarioSteps.length === 0}
                            className="bg-purple-50 border-purple-200 text-purple-700 hover:bg-purple-100"
                          >
                            🤖 AI Enhance
                          </Button>
                          <Button 
                            onClick={() => setSimulationActiveTab('preview')}
                            variant="outline"
                            disabled={scenarioSteps.length === 0}
                          >
                            Preview Simulation
                          </Button>
                        </div>
                      </CardContent>
                    </Card>

                    {/* AI Auto-Generation Section */}
                    <Card className="border-gradient-to-r from-blue-50 to-purple-50 border-2 border-blue-200">
                      <CardHeader>
                        <CardTitle className="flex items-center gap-2 text-lg">
                          🚀 AI-Powered Auto-Generation
                        </CardTitle>
                      </CardHeader>
                      <CardContent>
                        <div className="space-y-6">
                          <div className="bg-white rounded-lg p-4 border border-gray-200">
                            <h4 className="font-medium text-gray-900 mb-3">Generate Complete Simulation from YAML</h4>
                            <p className="text-sm text-gray-600 mb-4">
                              Use AI to automatically generate all simulation components (objects, scenarios, and triggers) from your YAML procedure. This creates a complete, interactive simulation in one click.
                            </p>
                            
                            <div className="space-y-3">
                              <div className="flex items-center gap-3">
                                <Button
                                  onClick={async () => {
                                    if (!yamlContent) {
                                      toast.error("No YAML content available. Please generate YAML first.");
                                      return;
                                    }
                                    
                                    // Generate all components in sequence
                                    try {
                                      toast.info("Starting AI auto-generation...");
                                      
                                      // Generate objects first
                                      setIsGeneratingObjects(true);
                                      const generatedObjects = await generateObjectsFromYaml(yamlContent, taskDefinition?.name);
                                      if (generatedObjects.length > 0) {
                                        const newObjects = generatedObjects.map(obj => ({
                                          ...obj,
                                          id: obj.id || uuidv4(),
                                          position: obj.position || { x: Math.random() * 400, y: Math.random() * 300, z: 0 }
                                        }));
                                        setObjects(prev => [...prev, ...newObjects]);
                                        toast.success(`Generated ${newObjects.length} objects`);
                                      }
                                      setIsGeneratingObjects(false);
                                      
                                      // Generate scenarios
                                      setIsGeneratingScenarios(true);
                                      const generatedScenarios = await generateScenariosFromYaml(yamlContent, objects);
                                      if (generatedScenarios.length > 0) {
                                        const newScenarios = generatedScenarios.map(scenario => ({
                                          ...scenario,
                                          id: scenario.id || uuidv4(),
                                          requiredObjects: scenario.requiredObjects || [],
                                          optionalObjects: scenario.optionalObjects || [],
                                          hints: scenario.hints || [],
                                          successCriteria: scenario.successCriteria || [],
                                          nextSteps: scenario.nextSteps || []
                                        }));
                                        setScenarioSteps(prev => [...prev, ...newScenarios]);
                                        toast.success(`Generated ${newScenarios.length} scenarios`);
                                      }
                                      setIsGeneratingScenarios(false);
                                      
                                      // Generate triggers
                                      setIsGeneratingTriggers(true);
                                      const generatedTriggers = await generateTriggersFromYaml(yamlContent, objects, scenarioSteps);
                                      if (generatedTriggers.length > 0) {
                                        const newTriggers = generatedTriggers.map(trigger => ({
                                          ...trigger,
                                          id: trigger.id || uuidv4(),
                                          condition: trigger.condition || { type: 'state_change', parameters: {} },
                                          actions: trigger.actions || [],
                                          isActive: trigger.isActive !== undefined ? trigger.isActive : true,
                                          priority: trigger.priority || 1,
                                          cooldown: trigger.cooldown || 5000
                                        }));
                                        setTriggers(prev => [...prev, ...newTriggers]);
                                        toast.success(`Generated ${newTriggers.length} triggers`);
                                      }
                                      setIsGeneratingTriggers(false);
                                      
                                      toast.success("🎉 Complete simulation generated successfully!");
                                      
                                    } catch (error) {
                                      console.error("Error in auto-generation:", error);
                                      toast.error("Auto-generation failed. Please try individual generation.");
                                      setIsGeneratingObjects(false);
                                      setIsGeneratingScenarios(false);
                                      setIsGeneratingTriggers(false);
                                    }
                                  }}
                                  disabled={!yamlContent || isGeneratingObjects || isGeneratingScenarios || isGeneratingTriggers}
                                  className="bg-gradient-to-r from-blue-600 to-purple-600 hover:from-blue-700 hover:to-purple-700 text-white"
                                >
                                  {isGeneratingObjects || isGeneratingScenarios || isGeneratingTriggers ? (
                                    <>
                                      <div className="mr-2 h-4 w-4 animate-spin rounded-full border-2 border-white border-t-transparent"></div>
                                      Generating Complete Simulation...
                                    </>
                                  ) : (
                                    <>
                                      🚀 Generate Complete Simulation
                                    </>
                                  )}
                                </Button>
                                
                                {yamlContent && (
                                  <Badge variant="outline" className="bg-green-50 border-green-200 text-green-800">
                                    ✅ YAML Ready
                                  </Badge>
                                )}
                              </div>
                              
                              {!yamlContent && (
                                <p className="text-sm text-orange-600">
                                  ⚠️ Generate YAML content first to enable AI auto-generation.
                                </p>
                              )}
                            </div>
                          </div>
                          
                          <div className="grid grid-cols-1 md:grid-cols-3 gap-4">
                            <div className="text-center p-3 bg-blue-50 rounded-lg">
                              <div className="text-2xl font-bold text-blue-600">{objects.length}</div>
                              <div className="text-sm text-blue-700">Objects</div>
                            </div>
                            <div className="text-center p-3 bg-purple-50 rounded-lg">
                              <div className="text-2xl font-bold text-purple-600">{scenarioSteps.length}</div>
                              <div className="text-sm text-purple-700">Scenarios</div>
                            </div>
                            <div className="text-center p-3 bg-orange-50 rounded-lg">
                              <div className="text-2xl font-bold text-orange-600">{triggers.length}</div>
                              <div className="text-sm text-orange-700">Triggers</div>
                            </div>
                          </div>
                        </div>
                      </CardContent>
                    </Card>
                  </TabsContent>
                </Tabs>
              </div>
            </div>

            <div className="flex justify-between mt-6">
              <Button variant="outline" onClick={handlePreviousTab}>
                <ChevronLeft className="mr-2 h-4 w-4" /> Previous Step
              </Button>
              <Button
                className="bg-green-600 hover:bg-green-700"
                onClick={handlePublish}
              >
                Save & Publish
              </Button>
            </div>
          </TabsContent>
        </Tabs>
      </main>

      <footer className="bg-gray-100 py-6">
        <div className="container px-4 md:px-6">
          <div className="flex flex-col items-center justify-between gap-4 md:flex-row">
            <div className="flex items-center gap-2">
              <div className="flex items-center justify-center rounded-md bg-blue-600 h-8 w-8">
                <svg
                  xmlns="http://www.w3.org/2000/svg"
                  className="h-4 w-4 text-white"
                  width="24"
                  height="24"
                  viewBox="0 0 24 24"
                  fill="none"
                  stroke="currentColor"
                  strokeWidth="3"
                  strokeLinecap="round"
                  strokeLinejoin="round"
                >
                  <path d="M19 11V9a2 2 0 0 0-2-2H8.5L3 3v18l5.5-4H17a2 2 0 0 0 2-2v-2" />
                  <path d="M15 9h6" />
                  <path d="M18 6v6" />
                </svg>
              </div>
              <span className="text-lg font-semibold">Zyglio</span>
            </div>
            <p className="text-sm text-gray-500">
              © 2025 Zyglio. All rights reserved.
            </p>
          </div>
        </div>
      </footer>
    </div>
  );
}<|MERGE_RESOLUTION|>--- conflicted
+++ resolved
@@ -20,9 +20,6 @@
 import { procedureService, TaskDefinition, Step, MediaItem, SimulationSettings } from "@/lib/ProcedureService";
 import { v4 as uuidv4 } from 'uuid';
 import { generateYamlFromSteps as generateYamlFromStepsViaAPI } from "@/lib/deepseek";
-<<<<<<< HEAD
-import { UserSyncButton } from "@/components/user-sync-button";
-=======
 import { generateObjectsFromYaml, generateScenariosFromYaml, generateTriggersFromYaml } from "@/lib/deepseek";
 
 // Import our migrated components for simulation
@@ -45,7 +42,6 @@
 import { MediaFile } from '@/lib/storage-service';
 import { Badge } from "@/components/ui/badge";
 import { CardHeader, CardTitle } from "@/components/ui/card";
->>>>>>> 9db33bc9
 
 export default function CreateProcedure() {
   const { data: session, status } = useSession();
@@ -66,9 +62,6 @@
   const [interviewConversation, setInterviewConversation] = useState<Array<{role: 'ai'|'user', content: string}>>([]);
   const [showTranscriptEditor, setShowTranscriptEditor] = useState(false);
 
-<<<<<<< HEAD
-  // Redirect to sign-in if not authenticated (but wait for loading to complete)
-=======
   // Simulation state (matching demo page structure)
   const [objects, setObjects] = useState<SmartObject[]>([]);
   const [scenarioSteps, setScenarioSteps] = useState<ScenarioStep[]>([]);
@@ -88,7 +81,6 @@
   const demoScenarioId = 'demo-scenario-001';
 
   // Redirect to sign-in if not authenticated
->>>>>>> 9db33bc9
   useEffect(() => {
     if (status === "unauthenticated") {
       router.push("/auth/signin");
