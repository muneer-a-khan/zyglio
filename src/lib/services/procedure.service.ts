import { Step, procedureStepsService } from './procedure-steps.service';
import { MediaItem, mediaItemsService } from './media-items.service';

export interface TaskDefinition {
  name: string;
  description: string;
  kpiTech: string[];
  kpiConcept: string[];
  presenter: string;
  affiliation: string;
  date: string;
}

export interface SimulationSettings {
  name: string;
  mode: string;
  enableVoiceInput: boolean;
  enableTextInput: boolean;
  feedbackLevel: string;
  enableScoring: boolean;
  timeLimit: string;
  steps: {
    id: string;
    content: string;
    isCheckpoint: boolean;
    expectedResponses: string[];
  }[];
}

export interface Procedure {
  id?: string;
  title: string;
  description: string;
  taskId?: string; // Include taskId for YAML saving
  presenter: string;
  affiliation: string;
  kpiTech: string[];
  kpiConcept: string[];
  date: string;
  steps: Step[];
  mediaItems: MediaItem[];
  transcript?: string;
  yamlContent?: string;
  flowchartCode?: string;
  simulationSettings?: SimulationSettings;
}

export class ProcedureService {
  private currentProcedureId: string | null = null;
  private currentTaskId: string | null = null;
  private procedureCache: Record<string, Procedure> = {};

  clearCurrentProcedure(): void {
    this.currentProcedureId = null;
    this.currentTaskId = null;
    if (typeof window !== 'undefined') {
      localStorage.removeItem('currentProcedureId');
      sessionStorage.removeItem('currentProcedureId');
      localStorage.removeItem('currentTaskId');
      sessionStorage.removeItem('currentTaskId');
    }
  }

  async createProcedure(taskDefinition: TaskDefinition): Promise<string> {
    try {
      const response = await fetch('/api/procedures', {
        method: 'POST',
        headers: {
          'Content-Type': 'application/json',
        },
        body: JSON.stringify(taskDefinition),
      });

      if (!response.ok) {
        const errorData = await response.json();
        throw new Error(errorData.message || 'Failed to create procedure');
      }

      const data = await response.json();
      if (!data.success || !data.data?.procedureId || !data.data?.taskId) {
        throw new Error('Failed to create procedure - missing IDs');
      }
      this.currentProcedureId = data.data.procedureId;
      this.currentTaskId = data.data.taskId;
      if (typeof window !== 'undefined') {
        if (this.currentProcedureId) {
          localStorage.setItem('currentProcedureId', this.currentProcedureId);
          sessionStorage.setItem('currentProcedureId', this.currentProcedureId);
        }
        if (this.currentTaskId) {
          localStorage.setItem('currentTaskId', this.currentTaskId);
          sessionStorage.setItem('currentTaskId', this.currentTaskId);
        }
      }
      return data.data.procedureId;
    } catch (error) {
      console.error('Error creating procedure:', error);
      throw error;
    }
  }

  getCurrentTaskId(): string | null {
    return this.currentTaskId;
  }

<<<<<<< HEAD
  getCurrentProcedureId(): string | null {
    return this.currentProcedureId;
=======
  async getOwnedProcedures(): Promise<Procedure[]> {
    try {
      const response = await fetch('/api/procedures?owned=true');
      
      if (!response.ok) {
        console.error(`API error (${response.status}): ${response.statusText}`);
        return [];
      }
      
      const data = await response.json();
      
      // Check if data.procedures exists and is an array
      if (data?.procedures && Array.isArray(data.procedures)) {
        return data.procedures;
      }
      
      return [];
    } catch (error) {
      console.error('Error fetching owned procedures:', error);
      return [];
    }
  }

  async deleteProcedure(procedureId: string): Promise<void> {
    try {
      const response = await fetch(`/api/procedures/${procedureId}`, {
        method: 'DELETE',
        headers: {
          'Content-Type': 'application/json',
        },
      });

      if (!response.ok) {
        const errorData = await response.json();
        throw new Error(errorData.message || 'Failed to delete procedure');
      }

      // Remove from cache if it exists
      if (this.procedureCache[procedureId]) {
        delete this.procedureCache[procedureId];
      }

      // Clear current procedure if it's the one being deleted
      if (this.currentProcedureId === procedureId) {
        this.clearCurrentProcedure();
      }
    } catch (error) {
      console.error('Error deleting procedure:', error);
      throw error;
    }
  }

  // Saving specific data types
  async saveSteps(procedureId: string, steps: Step[]): Promise<boolean> {
    return procedureStepsService.saveSteps(procedureId, steps);
  }
  
  async saveMediaItems(mediaItems: MediaItem[]): Promise<void> {
    return mediaItemsService.saveMediaItems(mediaItems);
>>>>>>> 1283096e
  }

  async saveTranscript(transcript: string): Promise<void> {
    if (!this.currentTaskId) {
      throw new Error('No task ID available for saving transcript');
    }
    try {
      const response = await fetch('/api/procedures/dictation', {
        method: 'POST',
        headers: {
          'Content-Type': 'application/json',
        },
        body: JSON.stringify({
          taskId: this.currentTaskId,
          transcript
        }),
      });
      if (!response.ok) {
        const data = await response.json();
        throw new Error(data.message || 'Failed to save transcript');
      }
    } catch (error) {
      console.error('Error saving transcript:', error);
      throw error;
    }
  }
<<<<<<< HEAD

  async saveSteps(procedureId: string, steps: Step[]): Promise<boolean> {
    return procedureStepsService.saveSteps(procedureId, steps);
  }

  async saveMediaItems(mediaItems: MediaItem[]): Promise<void> {
    return mediaItemsService.saveMediaItems(mediaItems);
  }

  async saveYamlContent(yamlContent: string): Promise<void> {
    if (!this.currentTaskId) {
=======
  
  async saveYamlContent(yamlContent: string, taskId?: string): Promise<void> {
    const targetTaskId = taskId || this.currentTaskId;
    
    if (!targetTaskId) {
>>>>>>> 1283096e
      throw new Error('No task ID available for saving YAML content');
    }
    try {
      const response = await fetch('/api/procedures/yaml', {
        method: 'POST',
        headers: {
          'Content-Type': 'application/json',
        },
        body: JSON.stringify({
          taskId: targetTaskId,
          content: yamlContent
        }),
      });
      if (!response.ok) {
        const data = await response.json();
        throw new Error(data.message || 'Failed to save YAML content');
      }
    } catch (error) {
      console.error('Error saving YAML content:', error);
      throw error;
    }
  }

  async saveFlowchart(flowchartCode: string): Promise<void> {
    if (!this.currentTaskId) {
      throw new Error('No task ID available for saving flowchart');
    }
    try {
      const response = await fetch('/api/procedures/flowchart', {
        method: 'POST',
        headers: {
          'Content-Type': 'application/json',
        },
        body: JSON.stringify({
          taskId: this.currentTaskId,
          mermaid: flowchartCode
        }),
      });
      if (!response.ok) {
        const data = await response.json();
        throw new Error(data.message || 'Failed to save flowchart');
      }
    } catch (error) {
      console.error('Error saving flowchart:', error);
      throw error;
    }
  }

  async saveSimulationSettings(settings: SimulationSettings): Promise<boolean> {
    if (!this.currentProcedureId) {
      console.error('No procedure ID available for saving simulation settings');
      return false;
    }
    try {
      const response = await fetch('/api/procedures/simulation', {
        method: 'POST',
        headers: {
          'Content-Type': 'application/json',
        },
        body: JSON.stringify({
          procedureId: this.currentProcedureId,
          settings
        }),
      });
      if (!response.ok) {
        const data = await response.json();
        console.error('Error saving simulation settings:', data.message);
        return false;
      }
      return true;
    } catch (error) {
      console.error('Error saving simulation settings:', error);
      return false;
    }
  }

  async publishProcedure(): Promise<boolean> {
    if (!this.currentProcedureId) {
      throw new Error('No procedure ID available for publishing');
    }
    try {
      const response = await fetch('/api/procedures/publish', {
        method: 'POST',
        headers: {
          'Content-Type': 'application/json',
        },
        body: JSON.stringify({
          procedureId: this.currentProcedureId
        }),
      });
      if (!response.ok) {
        const data = await response.json();
        throw new Error(data.message || 'Failed to publish procedure');
      }
      const result = await response.json();
      return result.success || false;
    } catch (error) {
      console.error('Error publishing procedure:', error);
      return false;
    }
  }

  async getProcedure(id?: string): Promise<Procedure | null> {
    const procedureId = id || this.currentProcedureId;
    if (!procedureId) return null;
    try {
      const response = await fetch(`/api/procedures/${procedureId}`);
      if (response.status === 404) return null;
      if (!response.ok) throw new Error(`Error fetching procedure: ${response.statusText}`);
      const data = await response.json();
      if (!data.success || !data.procedure) return null;
      return data.procedure;
    } catch (error) {
      console.error('Error fetching procedure:', error);
      return null;
    }
  }

  async getAllProcedures(): Promise<Procedure[]> {
    try {
      const response = await fetch('/api/procedures');
      if (!response.ok) {
        console.error(`API error (${response.status}): ${response.statusText}`);
        return [];
      }
      const data = await response.json();
      if (data?.procedures && Array.isArray(data.procedures)) {
        return data.procedures;
      }
      return [];
    } catch (error) {
      console.error('Error fetching all procedures:', error);
      return [];
    }
  }
}

export type { Step } from './procedure-steps.service';
export type { MediaItem } from './media-items.service';

export const procedureService = new ProcedureService(); <|MERGE_RESOLUTION|>--- conflicted
+++ resolved
@@ -103,10 +103,10 @@
     return this.currentTaskId;
   }
 
-<<<<<<< HEAD
   getCurrentProcedureId(): string | null {
     return this.currentProcedureId;
-=======
+  }
+
   async getOwnedProcedures(): Promise<Procedure[]> {
     try {
       const response = await fetch('/api/procedures?owned=true');
@@ -163,11 +163,6 @@
   async saveSteps(procedureId: string, steps: Step[]): Promise<boolean> {
     return procedureStepsService.saveSteps(procedureId, steps);
   }
-  
-  async saveMediaItems(mediaItems: MediaItem[]): Promise<void> {
-    return mediaItemsService.saveMediaItems(mediaItems);
->>>>>>> 1283096e
-  }
 
   async saveTranscript(transcript: string): Promise<void> {
     if (!this.currentTaskId) {
@@ -193,25 +188,15 @@
       throw error;
     }
   }
-<<<<<<< HEAD
-
-  async saveSteps(procedureId: string, steps: Step[]): Promise<boolean> {
-    return procedureStepsService.saveSteps(procedureId, steps);
-  }
 
   async saveMediaItems(mediaItems: MediaItem[]): Promise<void> {
     return mediaItemsService.saveMediaItems(mediaItems);
   }
 
-  async saveYamlContent(yamlContent: string): Promise<void> {
-    if (!this.currentTaskId) {
-=======
-  
   async saveYamlContent(yamlContent: string, taskId?: string): Promise<void> {
     const targetTaskId = taskId || this.currentTaskId;
     
     if (!targetTaskId) {
->>>>>>> 1283096e
       throw new Error('No task ID available for saving YAML content');
     }
     try {
